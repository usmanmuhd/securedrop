# -*- coding: utf-8 -*-
import os
from datetime import datetime
import uuid
from functools import wraps

from flask import (Flask, request, render_template, session, redirect, url_for,
    flash, abort, g)
from flask_wtf.csrf import CsrfProtect

import config, version, crypto_util, store, background, zipfile
from cStringIO import StringIO

app = Flask(__name__, template_folder=config.SOURCE_TEMPLATES_DIR)
app.secret_key = config.SECRET_KEY

app.jinja_env.globals['version'] = version.__version__

def logged_in():
  if 'logged_in' in session: return True

def login_required(f):
    @wraps(f)
    def decorated_function(*args, **kwargs):
        if not logged_in():
            return redirect(url_for('lookup'))
        return f(*args, **kwargs)
    return decorated_function

def ignore_static(f):
    """Only executes the wrapped function if we're not loading a static resource."""
    @wraps(f)
    def decorated_function(*args, **kwargs):
        if request.path.startswith('/static'):
            return # don't execute the decorated function
        return f(*args, **kwargs)
    return decorated_function

@app.before_request
@ignore_static
def setup_g():
  """Store commonly used values in Flask's special g object"""
  # ignore_static here because `crypto_util.shash` is bcrypt (very time consuming),
  # and we don't need to waste time running if we're just serving a static
  # resource that won't need to access these common values.
  if logged_in():
    g.flagged = session['flagged']
    g.codename = session['codename']
    g.sid = crypto_util.shash(g.codename)
    g.loc = store.path(g.sid)

@app.before_request
@ignore_static
def check_tor2web():
    # ignore_static here so we only flash a single message warning about Tor2Web,
    # corresponding to the intial page load.
    if 'X-tor2web' in request.headers:
        flash('<strong>WARNING:</strong> You appear to be using Tor2Web. This <strong>does not</strong> provide anonymity. <a href="/tor2web-warning">Why is this dangeorus?</a>',
              "header-warning")

@app.after_request
def no_cache(response):
  """Minimize potential traces of site access by telling the browser not to
  cache anything"""
  no_cache_headers = {
      'Cache-Control': 'no-cache, no-store, must-revalidate',
      'Pragma': 'no-cache',
      'Expires': '-1',
      }
  for header, header_value in no_cache_headers.iteritems():
    response.headers.add(header, header_value)
  return response

@app.route('/')
def index():
  return render_template('index.html')

@app.route('/generate', methods=('GET', 'POST'))
def generate():
  number_words = 8
  if request.method == 'POST':
    number_words = int(request.form['number-words'])
    if number_words not in range(4, 11): abort(403)
  session['codename'] = crypto_util.genrandomid(number_words)
  return render_template('generate.html', codename=session['codename'])

@app.route('/create', methods=['POST'])
def create():
  sid = crypto_util.shash(session['codename'])
  if os.path.exists(store.path(sid)):
    # if this happens, we're not using very secure crypto
    store.log("Got a duplicate ID '%s'" % sid)
  else:
    os.mkdir(store.path(sid))
  session['logged_in'] = True
  session['flagged'] = False
  return redirect(url_for('lookup'))

@app.route('/lookup', methods=('GET',))
@login_required
def lookup():
  msgs = []
  flagged = False
  for fn in os.listdir(g.loc):
    if fn == '_FLAG':
        flagged = True
        continue
    if fn.startswith('reply-'):
      msgs.append(dict(
        id=fn,
        date=str(datetime.fromtimestamp(os.stat(store.path(g.sid, fn)).st_mtime)),
        msg=crypto_util.decrypt(g.sid, g.codename, file(store.path(g.sid, fn)).read())
      ))
  if flagged:
      session['flagged'] = True

  def async_genkey(sid, codename):
    with app.app_context():
      background.execute(lambda: crypto.genkeypair(sid, codename))

  # Generate a keypair to encrypt replies from the journalist
  # Only do this if the journalist has flagged the source as one
  # that they would like to reply to. (Issue #140.)
  if not crypto.getkey(g.sid) and flagged:
    async_genkey(g.sid, g.codename)

  return render_template('lookup.html', codename=g.codename, msgs=msgs, flagged=flagged,
          haskey=crypto.getkey(g.sid))

@app.route('/submit', methods=('POST',))
@login_required
def submit():
  msg = request.form['msg']
  fh = request.files['fh']
  if msg:
    msg_loc = store.path(g.sid, '%s_msg.gpg' % uuid.uuid4())
    crypto_util.encrypt(config.JOURNALIST_KEY, msg, msg_loc)
    flash("Thanks! We received your message.", "notification")
  if fh:
    file_loc = store.path(g.sid, "%s_doc.zip.gpg" % uuid.uuid4())

    s = StringIO()
    zip_file = zipfile.ZipFile(s, 'w')
    zip_file.writestr(fh.filename, fh.read())
    zip_file.close()
    s.reset()

    crypto_util.encrypt(config.JOURNALIST_KEY, s, file_loc)
    flash("Thanks! We received your document '%s'."
        % fh.filename or '[unnamed]', "notification")

<<<<<<< HEAD
=======
  # helper function to generate a keypair asynchronously
  def async_genkey(sid, codename):
    with app.app_context():
      background.execute(lambda: crypto_util.genkeypair(sid, codename))

  # Generate a keypair to encrypt replies from the journalist
  if not crypto_util.getkey(g.sid):
    async_genkey(g.sid, g.codename)

>>>>>>> f344eefc
  return redirect(url_for('lookup'))

@app.route('/delete', methods=('POST',))
@login_required
def delete():
  msgid = request.form['msgid']
  assert '/' not in msgid
  potential_files = os.listdir(g.loc)
  if msgid not in potential_files: abort(404) # TODO are the checks necessary?
  crypto_util.secureunlink(store.path(g.sid, msgid))
  flash("Reply deleted.", "notification")

  return redirect(url_for('lookup'))

def valid_codename(codename):
  return os.path.exists(store.path(crypto_util.shash(codename)))

@app.route('/login', methods=('GET', 'POST'))
def login():
  if request.method == 'POST':
    codename = request.form['codename']
    if valid_codename(codename):
      session.update(codename=codename, logged_in=True)
      return redirect(url_for('lookup'))
    else:
      flash("Sorry, that is not a recognized codename.", "error")
  return render_template('login.html')

@app.route('/howto-disable-js')
def howto_disable_js():
    return render_template("howto-disable-js.html")

@app.route('/tor2web-warning')
def tor2web_warning():
    return render_template("tor2web-warning.html")

@app.errorhandler(404)
def page_not_found(error):
  return render_template('notfound.html'), 404

if __name__ == "__main__":
  # TODO: make sure this gets run by the web server
  CsrfProtect(app)
  app.run(debug=True, port=8080)<|MERGE_RESOLUTION|>--- conflicted
+++ resolved
@@ -116,16 +116,16 @@
 
   def async_genkey(sid, codename):
     with app.app_context():
-      background.execute(lambda: crypto.genkeypair(sid, codename))
+      background.execute(lambda: crypto_util.genkeypair(sid, codename))
 
   # Generate a keypair to encrypt replies from the journalist
   # Only do this if the journalist has flagged the source as one
   # that they would like to reply to. (Issue #140.)
-  if not crypto.getkey(g.sid) and flagged:
+  if not crypto_util.getkey(g.sid) and flagged:
     async_genkey(g.sid, g.codename)
 
   return render_template('lookup.html', codename=g.codename, msgs=msgs, flagged=flagged,
-          haskey=crypto.getkey(g.sid))
+          haskey=crypto_util.getkey(g.sid))
 
 @app.route('/submit', methods=('POST',))
 @login_required
@@ -149,18 +149,6 @@
     flash("Thanks! We received your document '%s'."
         % fh.filename or '[unnamed]', "notification")
 
-<<<<<<< HEAD
-=======
-  # helper function to generate a keypair asynchronously
-  def async_genkey(sid, codename):
-    with app.app_context():
-      background.execute(lambda: crypto_util.genkeypair(sid, codename))
-
-  # Generate a keypair to encrypt replies from the journalist
-  if not crypto_util.getkey(g.sid):
-    async_genkey(g.sid, g.codename)
-
->>>>>>> f344eefc
   return redirect(url_for('lookup'))
 
 @app.route('/delete', methods=('POST',))
