---
- name: ensure procmail is installed
  apt: pkg=procmail state=latest

- name: copy the ossec alert gpg public key to the monitor server
  copy:
    src: "{{ ossec_alert_gpg_public_key }}"
    dest: "/var/ossec"
- name: ensure ossec alert gpg public key is in the ossec keyring
<<<<<<< HEAD
  command: "gpg --homedir /var/ossec/.gnupg --import /var/ossec/{{ ossec_alert_gpg_public_key }}"

  # The ossec user does not have a shell. Future modifications to the keyring
  # (e.g. additional keys to use for encrypting notification emails) cannot be
  # made directly. You can either:
  # 1. Do it as root and then re-chown the keyring directory
  # 2. Give the ossec user a shell
- name: chown the ossec users gpg keyring
  command: "chown -R ossec:root /var/ossec/.gnupg"

- name: chmod gpg keyring directory
  file: 
    state: directory
    dest: /var/ossec/.gnupg
    owner: ossec
    group: root
    mode: 700

- name: chmod keyring files to avoid gpg warnings
  command: "chmod 600 /var/ossec/.gnupg/{{ item }}"
  with_items:
    - pubring.gpg
    - secring.gpg
    - trustdb.gpg
=======
  command: "su -s /bin/bash -c \"gpg --homedir /var/ossec/.gnupg --import {{ ossec_alert_gpg_public_key_path }}\" {{ ossec_group }}"
>>>>>>> b313dd06

- name: ensure send_encrypted_alarm script is present
  template:
    src: send_encrypted_alarm.sh
    dest: /var/ossec/send_encrypted_alarm.sh
    mode: 775
    owner: ossec
    group: root

  # TODO This might not be necessary
- name: create procmail log file
  file:
    state: touch
    dest: /var/log/procmail.log
    mode: 660
    owner: ossec
    group: root

- name: ensure procmail config is present
  copy:
    src: procmailrc
    dest: /var/ossec/.procmailrc
    owner: ossec
    group: root<|MERGE_RESOLUTION|>--- conflicted
+++ resolved
@@ -6,35 +6,9 @@
   copy:
     src: "{{ ossec_alert_gpg_public_key }}"
     dest: "/var/ossec"
+
 - name: ensure ossec alert gpg public key is in the ossec keyring
-<<<<<<< HEAD
-  command: "gpg --homedir /var/ossec/.gnupg --import /var/ossec/{{ ossec_alert_gpg_public_key }}"
-
-  # The ossec user does not have a shell. Future modifications to the keyring
-  # (e.g. additional keys to use for encrypting notification emails) cannot be
-  # made directly. You can either:
-  # 1. Do it as root and then re-chown the keyring directory
-  # 2. Give the ossec user a shell
-- name: chown the ossec users gpg keyring
-  command: "chown -R ossec:root /var/ossec/.gnupg"
-
-- name: chmod gpg keyring directory
-  file: 
-    state: directory
-    dest: /var/ossec/.gnupg
-    owner: ossec
-    group: root
-    mode: 700
-
-- name: chmod keyring files to avoid gpg warnings
-  command: "chmod 600 /var/ossec/.gnupg/{{ item }}"
-  with_items:
-    - pubring.gpg
-    - secring.gpg
-    - trustdb.gpg
-=======
   command: "su -s /bin/bash -c \"gpg --homedir /var/ossec/.gnupg --import {{ ossec_alert_gpg_public_key_path }}\" {{ ossec_group }}"
->>>>>>> b313dd06
 
 - name: ensure send_encrypted_alarm script is present
   template:
