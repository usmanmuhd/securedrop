--- conflicted
+++ resolved
@@ -260,18 +260,9 @@
     def _scrypt_hash(self, password, salt, params=None):
         if not params:
             params = self._SCRYPT_PARAMS
-<<<<<<< HEAD
-        # try clause for debugging intermittent scrypt "could not compute hash"
-        # error
-        try:
-            return scrypt.hash(str(password), salt, **params)
-        except scrypt.error as e:
-            print "Scrypt hashing failed for password='{}', salt='{}', params='{}', traceback: {}".format(password, salt, params, e)
-=======
         return scrypt.hash(str(password), salt, **params)
 
     MAX_PASSWORD_LEN = 128
->>>>>>> 8ca6b1cb
 
     def set_password(self, password):
         # Enforce a reasonable maximum length for passwords to avoid DoS
