import os
import datetime
import base64
import binascii

# Find the best implementation available on this platform
try:
    from cStringIO import StringIO
except:
    from StringIO import StringIO

from sqlalchemy import create_engine, ForeignKey
from sqlalchemy.orm import scoped_session, sessionmaker, relationship, backref
from sqlalchemy.ext.declarative import declarative_base
from sqlalchemy import Column, Integer, String, Boolean, DateTime, Binary
from sqlalchemy.orm.exc import MultipleResultsFound, NoResultFound

import scrypt
import pyotp

import qrcode
# Using svg because it doesn't require additional dependencies
import qrcode.image.svg

import config
import crypto_util
import store

# http://flask.pocoo.org/docs/patterns/sqlalchemy/

if config.DATABASE_ENGINE == "sqlite":
    engine = create_engine(
        config.DATABASE_ENGINE + ":///" +
        config.DATABASE_FILE
    )
else:
    engine = create_engine(
        config.DATABASE_ENGINE + '://' +
        config.DATABASE_USERNAME + ':' +
        config.DATABASE_PASSWORD + '@' +
        config.DATABASE_HOST + '/' +
        config.DATABASE_NAME, echo=False
    )

db_session = scoped_session(sessionmaker(autocommit=False,
                                         autoflush=False,
                                         bind=engine))
Base = declarative_base()
Base.query = db_session.query_property()

def get_one_or_else(query, logger, failure_method):
    try:
        return_value = query.one()
    except MultipleResultsFound as e:
        logger.error("Found multiple while executing %s when one was expected: %s" % (query,e,))
        failure_method(500)
    except NoResultFound as e:
        logger.error("Found none when one was expected: %s" % (e,))
        failure_method(404)
    return return_value


class Source(Base):
    __tablename__ = 'sources'
    id = Column(Integer, primary_key=True)
    filesystem_id = Column(String(96), unique=True)
    journalist_designation = Column(String(255), nullable=False)
    flagged = Column(Boolean, default=False)
    last_updated = Column(DateTime, default=datetime.datetime.utcnow)
    star = relationship("SourceStar", uselist=False, backref="source")
    
    # sources are "pending" and don't get displayed to journalists until they submit something
    pending = Column(Boolean, default=True)

    # keep track of how many interactions have happened, for filenames
    interaction_count = Column(Integer, default=0, nullable=False)

    def __init__(self, filesystem_id=None, journalist_designation=None):
        self.filesystem_id = filesystem_id
        self.journalist_designation = journalist_designation

    def __repr__(self):
        return '<Source %r>' % (self.journalist_designation)

    def journalist_filename(self):
        valid_chars = 'abcdefghijklmnopqrstuvwxyz1234567890-_'
        return ''.join([c for c in self.journalist_designation.lower().replace(' ', '_') if c in valid_chars])

    def documents_messages_count(self):
        try:
            return self.docs_msgs_count
        except AttributeError:
            self.docs_msgs_count = {'messages': 0, 'documents': 0}
            for submission in self.submissions:
                if submission.filename.endswith('msg.gpg'):
                    self.docs_msgs_count['messages'] += 1
                elif submission.filename.endswith('doc.zip.gpg'):
                    self.docs_msgs_count['documents'] += 1
            return self.docs_msgs_count


class Submission(Base):
    __tablename__ = 'submissions'
    id = Column(Integer, primary_key=True)
    source_id = Column(Integer, ForeignKey('sources.id'))
    source = relationship("Source", backref=backref('submissions', order_by=id))
    filename = Column(String(255), nullable=False)
    size = Column(Integer, nullable=False)
    downloaded = Column(Boolean, default=False)

    def __init__(self, source, filename):
        self.source_id = source.id
        self.filename = filename
        self.size = os.stat(store.path(source.filesystem_id, filename)).st_size

    def __repr__(self):
        return '<Submission %r>' % (self.filename)

class SourceStar(Base):
    __tablename__ = 'source_stars'
    id = Column("id", Integer, primary_key=True)
    source_id = Column("source_id", Integer, ForeignKey('sources.id'))
    starred = Column("starred", Boolean, default=True)

    def __eq__(self, other):
        if isinstance(other, SourceStar):
            return self.source_id == other.source_id and self.id == other.id and self.starred == other.starred
        return NotImplemented

    def __init__(self, source, starred=True):
        self.source_id = source.id
        self.starred = starred


class WrongPasswordException(Exception):
    pass


class BadTokenException(Exception):
    pass


class Journalist(Base):
    __tablename__ = "journalists"
    id = Column(Integer, primary_key=True)
    username = Column(String(255), nullable=False, unique=True)
    pw_salt = Column(Binary(32))
    pw_hash = Column(Binary(256))
    is_admin = Column(Boolean)
    otp_secret = Column(String(16), default=pyotp.random_base32)
    is_totp = Column(Boolean, default=True)
    hotp_counter = Column(Integer, default=0)

    created_on = Column(DateTime, default=datetime.datetime.utcnow)
    last_access = Column(DateTime)

    def __init__(self, username, password, is_admin=False, otp_secret=None):
        self.username = username
        self.set_password(password)
        self.is_admin = is_admin
        if otp_secret:
<<<<<<< HEAD
            # Remove spaces (sometimes added for readability)
            otp_secret = ''.join(otp_secret.split(' '))
            self.otp_secret = base64.b32encode(binascii.unhexlify(otp_secret))
=======
            self.set_otp_secret(otp_secret)
>>>>>>> 8f4ec2f5
            self.is_totp = False

    def __repr__(self):
        return "<Journalist {0}{1}>".format(self.username,
                                            " [admin]" if self.is_admin else "")

    def _gen_salt(self, salt_bytes=32):
        return os.urandom(salt_bytes)

    _SCRYPT_PARAMS = dict(N=2**14, r=8, p=1)
    def _scrypt_hash(self, password, salt, params=None):
        if not params:
            params = self._SCRYPT_PARAMS
        return scrypt.hash(str(password), salt, **params)

    def set_password(self, password):
        self.pw_salt = self._gen_salt()
        self.pw_hash = self._scrypt_hash(password, self.pw_salt)

    def valid_password(self, password):
        return self._scrypt_hash(password, self.pw_salt) == self.pw_hash

    def regenerate_otp_shared_secret(self):
        self.otp_secret = pyotp.random_base32()

    def set_otp_secret(self, otp_secret):
        self.otp_secret = base64.b32encode(binascii.unhexlify(otp_secret.replace(" ","")))

    @property
    def totp(self):
        return pyotp.TOTP(self.otp_secret)

    @property
    def hotp(self):
        return pyotp.HOTP(self.otp_secret)

    def shared_secret_qrcode(self):
        uri = self.totp.provisioning_uri("{} {}".format("SecureDrop",
                                                        self.username))

        qr = qrcode.QRCode(
            box_size=15,
            image_factory=qrcode.image.svg.SvgPathImage
        )
        qr.add_data(uri)
        img = qr.make_image()

        svg_out = StringIO()
        img.save(svg_out)
        return svg_out.getvalue()

    @property
    def formatted_otp_secret(self):
        """The OTP secret is easier to read and manually enter if it is all
        lowercase and split into four groups of four characters. The secret is
        base32-encoded, so it is case insensitive."""
        sec = self.otp_secret
        chunks = [ sec[i:i+4] for i in xrange(0, len(sec), 4) ]
        return ' '.join(chunks).lower()

    def verify_token(self, token):
        if self.is_totp:
            return self.totp.verify(token)
        else:
            for counter_val in range(self.hotp_counter, self.hotp_counter + 20):
                if self.hotp.verify(token, counter_val):
                    self.hotp_counter = counter_val + 1
                    db_session.commit()
                    return True
            return False

    @staticmethod
    def login(username, password, token):
        user = Journalist.query.filter_by(username=username).one()
        if not user.valid_password(password):
            raise WrongPasswordException
        if not user.verify_token(token):
            raise BadTokenException
        return user

# Declare (or import) models before init_db
def init_db():
    Base.metadata.create_all(bind=engine)
<|MERGE_RESOLUTION|>--- conflicted
+++ resolved
@@ -159,13 +159,7 @@
         self.set_password(password)
         self.is_admin = is_admin
         if otp_secret:
-<<<<<<< HEAD
-            # Remove spaces (sometimes added for readability)
-            otp_secret = ''.join(otp_secret.split(' '))
-            self.otp_secret = base64.b32encode(binascii.unhexlify(otp_secret))
-=======
             self.set_otp_secret(otp_secret)
->>>>>>> 8f4ec2f5
             self.is_totp = False
 
     def __repr__(self):
