# -*- coding: utf-8 -*-
import os
from datetime import datetime
import uuid

from flask import (Flask, request, render_template, send_file, redirect,
                   flash, url_for, g)
from flask_wtf.csrf import CsrfProtect

from sqlalchemy.orm.exc import MultipleResultsFound, NoResultFound

import config
import version
import crypto_util
import store
import background
import util
from db import db_session, Source

app = Flask(__name__, template_folder=config.JOURNALIST_TEMPLATES_DIR)
app.config.from_object(config.FlaskConfig)
CsrfProtect(app)

app.jinja_env.globals['version'] = version.__version__
if getattr(config, 'CUSTOM_HEADER_IMAGE', None):
    app.jinja_env.globals['header_image'] = config.CUSTOM_HEADER_IMAGE
    app.jinja_env.globals['use_custom_header_image'] = True
else:
    app.jinja_env.globals['header_image'] = 'logo.png'
    app.jinja_env.globals['use_custom_header_image'] = False

@app.teardown_appcontext
def shutdown_session(exception=None):
    """Automatically remove database sessions at the end of the request, or
    when the application shuts down"""
    db_session.remove()


def get_source(sid):
    """Return a Source object, representing the database row, for the source
    with id `sid`"""
    source = None

    try:
        source = Source.query.filter(Source.filesystem_id == sid).one()
    except MultipleResultsFound as e:
        app.logger.error("Found multiple Sources when one was expected: %s" % (e,))
        abort(500)
    except NoResultFound as e:
        app.logger.error("Found no Sources when one was expected: %s" % (e,))
        abort(404)

    return source


@app.before_request
def setup_g():
    """Store commonly used values in Flask's special g object"""
    if request.method == 'POST':
        sid = request.form.get('sid')
        if sid:
            g.sid = sid
            g.source = get_source(sid)


def get_docs(sid):
    """Get docs associated with source id `sid`, sorted by submission date"""
    docs = []
    for filename in os.listdir(store.path(sid)):
        os_stat = os.stat(store.path(sid, filename))
        docs.append(dict(
            name=filename,
            date=str(datetime.fromtimestamp(os_stat.st_mtime)),
            size=os_stat.st_size,
        ))
<<<<<<< HEAD
    # sort by date since ordering by filename is meaningless
=======
    # sort in chronological order
>>>>>>> 8942d109
    docs.sort(key=lambda x: int(x['name'].split('-')[0]))
    return docs


@app.route('/')
def index():
    sources = Source.query.filter_by(pending=False).order_by(Source.last_updated.desc()).all()
    return render_template('index.html', sources=sources)


@app.route('/col/<sid>')
def col(sid):
    source = get_source(sid)
    docs = get_docs(sid)
    haskey = crypto_util.getkey(sid)
    return render_template("col.html", sid=sid,
            codename=source.journalist_designation, docs=docs, haskey=haskey,
            flagged=source.flagged)


def delete_collection(source_id):
    # Delete the source's collection of submissions
    store.delete_source_directory(source_id)

    # Delete the source's reply keypair
    crypto_util.delete_reply_keypair(source_id)

    # Delete their entry in the db
    source = get_source(source_id)
    db_session.delete(source)
    db_session.commit()


@app.route('/col/delete', methods=('POST',))
def col_delete():
    if 'cols_selected' in request.form:
        # deleting multiple collections from the index
        if len('cols_selected') < 1:
            flash("No collections selected to delete!", "warning")
        else:
            cols_selected = request.form.getlist('cols_selected')
            for source_id in cols_selected:
                delete_collection(source_id)
            flash("%s %s deleted" % (
                len(cols_selected),
                "collection" if len(cols_selected) == 1 else "collections"
            ), "notification")
    else:
        # deleting a single collection from its /col page
        source_id, col_name = request.form['sid'], request.form['col_name']
        delete_collection(source_id)
        flash("%s's collection deleted" % (col_name,), "notification")

    return redirect(url_for('index'))

@app.route('/col/<sid>/<fn>')
def doc(sid, fn):
    if '..' in fn or fn.startswith('/'):
        abort(404)
    return send_file(store.path(sid, fn), mimetype="application/pgp-encrypted")


@app.route('/reply', methods=('POST',))
def reply():
    msg = request.form['msg']
    g.source.interaction_count += 1
    filename = "{0}-reply.gpg".format(g.source.interaction_count)

    crypto_util.encrypt(crypto_util.getkey(g.sid), msg, output=
                        store.path(g.sid, filename))
<<<<<<< HEAD

=======
    
>>>>>>> 8942d109
    db_session.commit()
    return render_template('reply.html', sid=g.sid,
            codename=g.source.journalist_designation)


@app.route('/regenerate-code', methods=('POST',))
def generate_code():
    g.source.journalist_designation = crypto_util.display_id()
    db_session.commit()
    return redirect('/col/' + g.sid)


@app.route('/bulk', methods=('POST',))
def bulk():
    action = request.form['action']

    doc_names_selected = request.form.getlist('doc_names_selected')
    docs_selected = [
        doc for doc in get_docs(g.sid) if doc['name'] in doc_names_selected]

    if action == 'download':
        return bulk_download(g.sid, docs_selected)
    elif action == 'delete':
        return bulk_delete(g.sid, docs_selected)
    else:
        abort(400)


def bulk_delete(sid, docs_selected):
    source = get_source(sid)
    confirm_delete = bool(request.form.get('confirm_delete', False))
    if confirm_delete:
        for doc in docs_selected:
            fn = store.path(sid, doc['name'])
            store.secure_unlink(fn)
    return render_template('delete.html', sid=sid,
            codename=source.journalist_designation,
            docs_selected=docs_selected, confirm_delete=confirm_delete)


def bulk_download(sid, docs_selected):
    source = get_source(sid)
    filenames = [store.path(sid, doc['name']) for doc in docs_selected]
    zip = store.get_bulk_archive(filenames)
    return send_file(zip.name, mimetype="application/zip",
                     attachment_filename=source.journalist_designation + ".zip",
                     as_attachment=True)


@app.route('/flag', methods=('POST',))
def flag():
    g.source.flagged = True
    db_session.commit()
    return render_template('flag.html', sid=g.sid,
            codename=g.source.journalist_designation)

if __name__ == "__main__":
    # TODO make sure debug=False in production
    app.run(debug=True, host='0.0.0.0', port=8081)<|MERGE_RESOLUTION|>--- conflicted
+++ resolved
@@ -73,11 +73,7 @@
             date=str(datetime.fromtimestamp(os_stat.st_mtime)),
             size=os_stat.st_size,
         ))
-<<<<<<< HEAD
-    # sort by date since ordering by filename is meaningless
-=======
     # sort in chronological order
->>>>>>> 8942d109
     docs.sort(key=lambda x: int(x['name'].split('-')[0]))
     return docs
 
@@ -148,11 +144,7 @@
 
     crypto_util.encrypt(crypto_util.getkey(g.sid), msg, output=
                         store.path(g.sid, filename))
-<<<<<<< HEAD
-
-=======
-    
->>>>>>> 8942d109
+
     db_session.commit()
     return render_template('reply.html', sid=g.sid,
             codename=g.source.journalist_designation)
