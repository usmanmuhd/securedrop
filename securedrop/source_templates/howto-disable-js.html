{% extends "base.html" %}
{% block body %}
<<<<<<< HEAD

<h1>Disable JavaScript to Protect Your Anonymity</h1>

<p>JavaScript is a widely used programming language for creating interactive web pages. Unfortunately, JavaScript is also the most common source of security vulnerabilities in browsers. In August 2013, the FBI wrote malware that used a JavaScript exploit to <a href="/redirect/http://www.wired.com/threatlevel/2013/09/freedom-hosting-fbi/">de-anonymize Tor users</a>. JavaScript exploits are also mentioned in documents describing the NSA's <a href="/redirect/http://www.theguardian.com/world/interactive/2013/oct/04/egotistical-giraffe-nsa-tor-document">"Egotistical Giraffe"</a> program, which also has the goal of targeting and de-anonymizing Tor users.</p>

<p>We encourage SecureDrop users to disable JavaScript to protect themselves from malware that would use it to attack their browser and potentially de-anonymize them. There are other ways to get hacked, but given the use of JavaScript-based attacks recently, we believe it is prudent to disable it at this time.</p>

<p>The Tor Browser comes with an add-on called NoScript that can be used to completely disable JavaScript by default, and to only enable it for sites that you trust.</p>

<p><strong>To disable JavaScript in Tor Browser, click the NoScript icon <img src="/static/i/no16.png"/> to the left of the address bar above and choose "Forbid Scripts Globally (advised)".</strong></p>

=======
<div class="info">
<h1 id="why">Why disable Javascript?</h1>
<p>Javascript is a widely used programming language for creating interactive web pages. In recent years, it has become nearly ubiquitous and most browsers enable it by default as a result.</p>
<p>Unfortunately, Javascript is also a common source of security vulnerabilities in browsers. A Javascript exploit was used by the FBI-deployed August 2013 Tor Freedom Hosting malware to de-anonymize Tor users (http://www.wired.com/threatlevel/2013/09/freedom-hosting-fbi/). Javascript exploits are also mentioned in documents describing the NSA's "Egotistical Giraffe" program (http://www.theguardian.com/world/interactive/2013/oct/04/egotistical-giraffe-nsa-tor-document), which also has the goal of targeting and de-anonymizing Tor users.</p>
<p>Given these trends, we encourage Securedrop users to disable Javascript to protect themselves from malware that would use it to attack their browser and potentially de-anonymize them. Javascript is not the only potential source of such exploits, but given its use in recent attacks, we believe it is prudent to disable it at this time. Current and future work, especially in the realm of browser sandboxing, presents another path to mitigating these attacks that would allow sites to use Javascript without concern. Securedrop may choose to use Javascript (and discontinue this recommendation) in future versions, but for now we do not believe the security tradeoff is worth it.</p>
<h1 id="how">How?</h1>
<h2>Firefox</h2>
<p>There are two ways to disable Javascript in Firefox. We recommend installing the NoScript add-on, which allows you to disable Javascript with various levels of granularity and also protects against other common web exploits.</p>
<p>If you are using the Tor Browser Bundle, NoScript is installed (but not set to block Javascript) by default. To set it block all Javascript, simply click the NoScript icon <img src="/static/i/no16.png"/> to the left of the address bar above and choose "Forbid Scripts Globally (advised)".</p>
  <h3>NoScript</h3>
  <p>To install NoScript, and use it to block Javascript by default:</p>
  <ol>
    <li>Visit the NoScript download page (https://addons.mozilla.org/en-US/firefox/addon/noscript).</li>
    <li>Click the green <strong>Add to Firefox</strong> button. Wait for the add-on to download.</li>
    <li>A dialog will pop-up with a warning: <strong>Install add-ons only from authors whom you trust</strong>. Wait for the countdown, then click <strong>Install Now</strong></li>
    <li>In the dialog that says <strong>This add-on will be installed after you restart Firefox</strong>, click <strong>Restart Now</strong>.</li>
    <li>Now all Javascript is blocked by default, except for scripts from a small set of "whitelisted" sites. To learn more about using NoScript, visit the website (http://noscript.net), which automatically pops up when you first restart Firefox after installation.</li>
  </ol>
  <h3>about:config</h3>
  <p>If you don't want to install an add-on, it is also possible to disable Javascript in Firefox's settings. Unfortunately, starting with Firefox 23, Mozilla removed the "Enable Javascript" checkbox in Firefox's preferences. However, you can still disable Javascript by following these steps:</p>
  <ol>
    <li>In a new tab, type or paste <strong>about:config</strong> in the address bar and press Enter. Click the button promising to be careful.</li>
    <li>In the filter box, type or paste <strong>java</strong> and pause while the list is filtered.</li>
    <li>Double-click <strong>javascript.enabled</strong> to switch it from true to false.</li>
  </ol>
<h2>Chromium/Google Chrome</h2>
<ol>
  <li>Type <strong>chrome://settings</strong> into the URL bar and press Enter.</li>
  <li>Scroll to the bottom of the settings page and click <strong>Show advanced settings...</strong></li>
  <li>Scroll to the <strong>Privacy</strong> section and click <strong>Content Settings...</strong></li>
  <li>In the section labeled <strong>JavaScript</strong>, choose <strong>Do not allow any site to run JavaScript</strong>, then click the <strong>Done</strong> button.</li>
</ol>
</div>
>>>>>>> d7c1f8b6
{% endblock %}<|MERGE_RESOLUTION|>--- conflicted
+++ resolved
@@ -1,10 +1,9 @@
 {% extends "base.html" %}
 {% block body %}
-<<<<<<< HEAD
 
 <h1>Disable JavaScript to Protect Your Anonymity</h1>
 
-<p>JavaScript is a widely used programming language for creating interactive web pages. Unfortunately, JavaScript is also the most common source of security vulnerabilities in browsers. In August 2013, the FBI wrote malware that used a JavaScript exploit to <a href="/redirect/http://www.wired.com/threatlevel/2013/09/freedom-hosting-fbi/">de-anonymize Tor users</a>. JavaScript exploits are also mentioned in documents describing the NSA's <a href="/redirect/http://www.theguardian.com/world/interactive/2013/oct/04/egotistical-giraffe-nsa-tor-document">"Egotistical Giraffe"</a> program, which also has the goal of targeting and de-anonymizing Tor users.</p>
+<p>JavaScript is a widely used programming language for creating interactive web pages. Unfortunately, JavaScript is also the most common source of security vulnerabilities in browsers. In August 2013, the FBI wrote malware that used a JavaScript exploit to de-anonymize Tor users (http://www.wired.com/threatlevel/2013/09/freedom-hosting-fbi). JavaScript exploits are also mentioned in documents describing the NSA's Egotistical Giraffe (http://www.theguardian.com/world/interactive/2013/oct/04/egotistical-giraffe-nsa-tor-document) program, which also has the goal of targeting and de-anonymizing Tor users.</p>
 
 <p>We encourage SecureDrop users to disable JavaScript to protect themselves from malware that would use it to attack their browser and potentially de-anonymize them. There are other ways to get hacked, but given the use of JavaScript-based attacks recently, we believe it is prudent to disable it at this time.</p>
 
@@ -12,39 +11,4 @@
 
 <p><strong>To disable JavaScript in Tor Browser, click the NoScript icon <img src="/static/i/no16.png"/> to the left of the address bar above and choose "Forbid Scripts Globally (advised)".</strong></p>
 
-=======
-<div class="info">
-<h1 id="why">Why disable Javascript?</h1>
-<p>Javascript is a widely used programming language for creating interactive web pages. In recent years, it has become nearly ubiquitous and most browsers enable it by default as a result.</p>
-<p>Unfortunately, Javascript is also a common source of security vulnerabilities in browsers. A Javascript exploit was used by the FBI-deployed August 2013 Tor Freedom Hosting malware to de-anonymize Tor users (http://www.wired.com/threatlevel/2013/09/freedom-hosting-fbi/). Javascript exploits are also mentioned in documents describing the NSA's "Egotistical Giraffe" program (http://www.theguardian.com/world/interactive/2013/oct/04/egotistical-giraffe-nsa-tor-document), which also has the goal of targeting and de-anonymizing Tor users.</p>
-<p>Given these trends, we encourage Securedrop users to disable Javascript to protect themselves from malware that would use it to attack their browser and potentially de-anonymize them. Javascript is not the only potential source of such exploits, but given its use in recent attacks, we believe it is prudent to disable it at this time. Current and future work, especially in the realm of browser sandboxing, presents another path to mitigating these attacks that would allow sites to use Javascript without concern. Securedrop may choose to use Javascript (and discontinue this recommendation) in future versions, but for now we do not believe the security tradeoff is worth it.</p>
-<h1 id="how">How?</h1>
-<h2>Firefox</h2>
-<p>There are two ways to disable Javascript in Firefox. We recommend installing the NoScript add-on, which allows you to disable Javascript with various levels of granularity and also protects against other common web exploits.</p>
-<p>If you are using the Tor Browser Bundle, NoScript is installed (but not set to block Javascript) by default. To set it block all Javascript, simply click the NoScript icon <img src="/static/i/no16.png"/> to the left of the address bar above and choose "Forbid Scripts Globally (advised)".</p>
-  <h3>NoScript</h3>
-  <p>To install NoScript, and use it to block Javascript by default:</p>
-  <ol>
-    <li>Visit the NoScript download page (https://addons.mozilla.org/en-US/firefox/addon/noscript).</li>
-    <li>Click the green <strong>Add to Firefox</strong> button. Wait for the add-on to download.</li>
-    <li>A dialog will pop-up with a warning: <strong>Install add-ons only from authors whom you trust</strong>. Wait for the countdown, then click <strong>Install Now</strong></li>
-    <li>In the dialog that says <strong>This add-on will be installed after you restart Firefox</strong>, click <strong>Restart Now</strong>.</li>
-    <li>Now all Javascript is blocked by default, except for scripts from a small set of "whitelisted" sites. To learn more about using NoScript, visit the website (http://noscript.net), which automatically pops up when you first restart Firefox after installation.</li>
-  </ol>
-  <h3>about:config</h3>
-  <p>If you don't want to install an add-on, it is also possible to disable Javascript in Firefox's settings. Unfortunately, starting with Firefox 23, Mozilla removed the "Enable Javascript" checkbox in Firefox's preferences. However, you can still disable Javascript by following these steps:</p>
-  <ol>
-    <li>In a new tab, type or paste <strong>about:config</strong> in the address bar and press Enter. Click the button promising to be careful.</li>
-    <li>In the filter box, type or paste <strong>java</strong> and pause while the list is filtered.</li>
-    <li>Double-click <strong>javascript.enabled</strong> to switch it from true to false.</li>
-  </ol>
-<h2>Chromium/Google Chrome</h2>
-<ol>
-  <li>Type <strong>chrome://settings</strong> into the URL bar and press Enter.</li>
-  <li>Scroll to the bottom of the settings page and click <strong>Show advanced settings...</strong></li>
-  <li>Scroll to the <strong>Privacy</strong> section and click <strong>Content Settings...</strong></li>
-  <li>In the section labeled <strong>JavaScript</strong>, choose <strong>Do not allow any site to run JavaScript</strong>, then click the <strong>Done</strong> button.</li>
-</ol>
-</div>
->>>>>>> d7c1f8b6
 {% endblock %}