{% extends "base.html" %}
{% block body %}

<div class="center">
  {% include 'flashed.html' %}

  {% if flagged and not haskey %}
<<<<<<< HEAD
    <div class="flash notification">
      <img src="{{ url_for('static', filename='i/relieved_face.svg')  }}" alt="relieved-face" class="icon">
      <div class="message">
        <strong>Whew, it’s you! Now, the embarrassing part...</strong></br>
        <p>Our servers experienced an unusual surge of new activity, when you last visited. This could
          have been human activity, an automated attack, or just some random blip. To err on the side
          of caution, we put a hold on sending all documents from that day through to our journalists.</p>

        <p>Now that we know you’re really a human, though, we’ll get your previous submission into the
          hands of a journalist straight away. We’re sorry for the delay. Please do check back again
          in a week or so.</p>
      </div>
    </div>
=======
  <p class="notification"> <img class="pull-left" src="{{ url_for('static', filename='i/font-awesome/info-circle-black.png') }}" width="20px" height="20px">A journalist has been waiting for you to log in again so SecureDrop can generate a crypto key for you. Now that you have logged in, they are able to write you a reply. Check back later for replies.</p>
>>>>>>> 3ddfd5c2
  {% endif %}
</div>

<h1 class="headline">Submit Materials</h1>
<p class="explanation">If you are already familiar with GPG, you can optionally encrypt your files and messages with our <a href="/journalist-key" class="text-link">public key</a> before submission. Files are encrypted as they are received by SecureDrop. <a href="/why-journalist-key" class="text-link">Learn more</a>.</p>

<p>You can send a file, a message, or both.</p>
<hr class="no-line">

<form id="upload" method="post" action="/submit" enctype="multipart/form-data" autocomplete="off">
  <input name="csrf_token" type="hidden" value="{{ csrf_token() }}"/>
  <div class="snippet">
    <div class="attachment grid-item center">
<<<<<<< HEAD
      {% include 'svg/server_upload.svg' %}
=======
      <img class="center" src="{{ url_for('static', filename='i/font-awesome/upload-large-gray.png') }}">
>>>>>>> 3ddfd5c2
      <input type="file" name="fh" autocomplete="off">
      <p class="center" id="max-file-size">Maximum upload size: 500 MB</p>
    </div>
    <div class="message grid-item">
      <textarea name="msg" class="fill-parent" placeholder="Write a message."></textarea>
    </div>
  </div>

  <hr class="no-line">
<<<<<<< HEAD
  <div class="pull-right">
    <a href="{{ url_for('lookup') }}" class="btn secondary" id="cancel">CANCEL</a>
    <button type="submit" class="sd-button btn primary">SUBMIT</button>
  </div>
=======

  <button type="submit" class="btn primary" id="submit-doc-button">
    <img class="icon off-hover" src="{{ url_for('static', filename='i/font-awesome/cloud-upload-white.png') }}" width="20px" />
    <img class="icon on-hover" src="{{ url_for('static', filename='i/font-awesome/cloud-upload-blue.png') }}" width="20px" />
    Submit
  </button>
>>>>>>> 3ddfd5c2
</form>

<hr class="no-line"/>

<h2 class="headline">Get Replies</h2>

<div id="replies">
  {% if replies %}
    <aside>
      <p>You have received a reply. To protect your identity in the unlikely event someone learns your codename,
        please delete all replies when you're done with them. This also lets us know that you have received our reply.
        You can respond by submitting a new message above.</p>
    </aside>
    <hr class="no-line">
    {% for reply in replies %}
      <div class="reply">
        <time class="date" title="{{ reply.date|datetimeformat }}" datetime="{{ reply.date }}">{{ reply.date|datetimeformat(relative=True) }}</time>
        <form id="delete" class="message" method="post" action="/delete" autocomplete="off">
          <input name="csrf_token" type="hidden" value="{{ csrf_token() }}"/>
          <input type="hidden" name="reply_filename" value="{{ reply.filename }}" autocomplete="off"/>
<<<<<<< HEAD
          <a href="#confirm-delete-{{ reply.filename }}" class="delete">
          <img src="{{ url_for('static', filename='i/font-awesome/black/trash.svg') }}" width="20px" height="20px">
          <div id="confirm-delete-{{ reply.filename }}" class="confirm-prompt">
            <p>Delete this reply?
              <a href="#delete">Cancel</a>
              <button type="submit" class="sd-button btn danger">DELETE</button>
              </p>
          </div>
=======
          <button type="submit"><img src="{{ url_for('static', filename='i/font-awesome/trash-black.png') }}" width="20px" height="20px"> Delete</button>
>>>>>>> 3ddfd5c2
        </form>
        <blockquote><h5>From: {{ reply.journalist.username|title }}</h5> {{ reply.decrypted | nl2br }}</blockquote>
        <div class="clearfix"></div>
      </div>
    {% endfor %}
    <form id="delete-all" method="post" action="/delete-all">
      <a class="sd-button btn" href="#delete-all-confirm">DELETE ALL REPLIES</a>
      <input name="csrf_token" type="hidden" value="{{ csrf_token() }}"/>
      <div id="delete-all-confirm" class="hidden-prompt">
        <p><strong>Are you finished with the replies?</strong></p>
        <button class="sd-button danger" type="submit">YES, DELETE ALL REPLIES</button>
        <a class="sd-button btn cancel" href="#delete-all">NO, NOT YET</a>
      </div>
    </form>
  {% else %}
    <p id="no-replies">There are no replies at this time.</p>
  {% endif %}
</div>

<hr class="no-line">

<<<<<<< HEAD
<div class="code-reminder" id="codename-hint">
  <img class="pull-left" src="{{ url_for('static', filename='i/font-awesome/black/lock.svg') }}" width="20px" height="20px"> Remember your codename is:
  <div id="show" class="show pull-right"></div>
  <span id="content" class="codename"><p class="alert">{{ codename }}</p></span>
=======
<div class="code-reminder">
  <img class="pull-left" src="{{ url_for('static', filename='i/font-awesome/lock-black.png') }}" width="20px" height="20px">Remember, your codename is: <strong>{{ codename }}</strong>
>>>>>>> 3ddfd5c2
</div>

{% endblock %}<|MERGE_RESOLUTION|>--- conflicted
+++ resolved
@@ -5,7 +5,6 @@
   {% include 'flashed.html' %}
 
   {% if flagged and not haskey %}
-<<<<<<< HEAD
     <div class="flash notification">
       <img src="{{ url_for('static', filename='i/relieved_face.svg')  }}" alt="relieved-face" class="icon">
       <div class="message">
@@ -19,9 +18,6 @@
           in a week or so.</p>
       </div>
     </div>
-=======
-  <p class="notification"> <img class="pull-left" src="{{ url_for('static', filename='i/font-awesome/info-circle-black.png') }}" width="20px" height="20px">A journalist has been waiting for you to log in again so SecureDrop can generate a crypto key for you. Now that you have logged in, they are able to write you a reply. Check back later for replies.</p>
->>>>>>> 3ddfd5c2
   {% endif %}
 </div>
 
@@ -35,11 +31,7 @@
   <input name="csrf_token" type="hidden" value="{{ csrf_token() }}"/>
   <div class="snippet">
     <div class="attachment grid-item center">
-<<<<<<< HEAD
       {% include 'svg/server_upload.svg' %}
-=======
-      <img class="center" src="{{ url_for('static', filename='i/font-awesome/upload-large-gray.png') }}">
->>>>>>> 3ddfd5c2
       <input type="file" name="fh" autocomplete="off">
       <p class="center" id="max-file-size">Maximum upload size: 500 MB</p>
     </div>
@@ -49,19 +41,14 @@
   </div>
 
   <hr class="no-line">
-<<<<<<< HEAD
   <div class="pull-right">
     <a href="{{ url_for('lookup') }}" class="btn secondary" id="cancel">CANCEL</a>
-    <button type="submit" class="sd-button btn primary">SUBMIT</button>
+    <button type="submit" class="sd-button btn primary" id="submit-doc-button">
+      <img class="icon off-hover" src="{{ url_for('static', filename='i/font-awesome/cloud-upload-white.png') }}" width="20px" />
+      <img class="icon on-hover" src="{{ url_for('static', filename='i/font-awesome/cloud-upload-blue.png') }}" width="20px" />
+      SUBMIT
+    </button>
   </div>
-=======
-
-  <button type="submit" class="btn primary" id="submit-doc-button">
-    <img class="icon off-hover" src="{{ url_for('static', filename='i/font-awesome/cloud-upload-white.png') }}" width="20px" />
-    <img class="icon on-hover" src="{{ url_for('static', filename='i/font-awesome/cloud-upload-blue.png') }}" width="20px" />
-    Submit
-  </button>
->>>>>>> 3ddfd5c2
 </form>
 
 <hr class="no-line"/>
@@ -82,18 +69,14 @@
         <form id="delete" class="message" method="post" action="/delete" autocomplete="off">
           <input name="csrf_token" type="hidden" value="{{ csrf_token() }}"/>
           <input type="hidden" name="reply_filename" value="{{ reply.filename }}" autocomplete="off"/>
-<<<<<<< HEAD
           <a href="#confirm-delete-{{ reply.filename }}" class="delete">
-          <img src="{{ url_for('static', filename='i/font-awesome/black/trash.svg') }}" width="20px" height="20px">
+          <img src="{{ url_for('static', filename='i/font-awesome/trash-black.png') }}" width="20px" height="20px">
           <div id="confirm-delete-{{ reply.filename }}" class="confirm-prompt">
             <p>Delete this reply?
               <a href="#delete">Cancel</a>
               <button type="submit" class="sd-button btn danger">DELETE</button>
               </p>
           </div>
-=======
-          <button type="submit"><img src="{{ url_for('static', filename='i/font-awesome/trash-black.png') }}" width="20px" height="20px"> Delete</button>
->>>>>>> 3ddfd5c2
         </form>
         <blockquote><h5>From: {{ reply.journalist.username|title }}</h5> {{ reply.decrypted | nl2br }}</blockquote>
         <div class="clearfix"></div>
@@ -115,15 +98,10 @@
 
 <hr class="no-line">
 
-<<<<<<< HEAD
 <div class="code-reminder" id="codename-hint">
-  <img class="pull-left" src="{{ url_for('static', filename='i/font-awesome/black/lock.svg') }}" width="20px" height="20px"> Remember your codename is:
+  <img class="pull-left" src="{{ url_for('static', filename='i/font-awesome/lock-black.png') }}" width="20px" height="20px"> Remember your codename is:
   <div id="show" class="show pull-right"></div>
   <span id="content" class="codename"><p class="alert">{{ codename }}</p></span>
-=======
-<div class="code-reminder">
-  <img class="pull-left" src="{{ url_for('static', filename='i/font-awesome/lock-black.png') }}" width="20px" height="20px">Remember, your codename is: <strong>{{ codename }}</strong>
->>>>>>> 3ddfd5c2
 </div>
 
 {% endblock %}